--- conflicted
+++ resolved
@@ -189,7 +189,8 @@
         del sequence[position:position+dellength]
 
 
-def gentrio(sequences, outstreams, ninh=20, ndenovo=10, seed=None):
+def gentrio(sequences, outstreams, ninh=20, ndenovo=10, seed=None, upint=100,
+            logstream=sys.stderr):
     assert len(outstreams) == 3
     mutator = simulate_variant_genotypes(
         sequences, ninh=ninh, ndenovo=ndenovo, rng=seed
@@ -199,15 +200,16 @@
 
     for seqid, sequence in sequences.items():
         for ind in range(3):  # proband mother father
-<<<<<<< HEAD
             haploseqs = [MutableString(sequence), MutableString(sequence)]
-            for variant in variants:
-=======
-            haploseqs = [str(sequence), str(sequence)]
             for n, variant in enumerate(variants, 1):
-                if n % 10 == 0:
-                    print(seqid, ind, n, file=sys.stderr, flush=True)
->>>>>>> cdfd7195
+                if n % upint == 0:
+                    message = (
+                        '    sequence={seq} individual={ind} '
+                        'variantsprocessed={vp}'.format(
+                            seq=seqid, ind=ind, vp=n
+                        )
+                    )
+                    print(message, file=logstream, flush=True)
                 if variant.seqid != seqid:
                     continue
                 genotype = variant.genotypes[ind]
@@ -240,7 +242,6 @@
     elapsed = timer.stop('loadgenome')
     print('done! ({:.3f} seconds elapsed)'.format(elapsed), file=sys.stderr)
 
-
     samples = ('proband', 'mother', 'father')
     outfiles = ['{:s}-{:s}.fasta'.format(args.prefix, s) for s in samples]
     outstreams = [kevlar.open(outfile, 'w') for outfile in outfiles]
@@ -249,17 +250,21 @@
     if args.vcf:
         vcfout = kevlar.open(args.vcf, 'w')
         kevlar.vcf_header(vcfout, source='kevlar::gentrio', infoheader=True)
-    mutator = gentrio(genomeseqs, outstreams, ninh=args.inherited,
-                      ndenovo=args.de_novo, seed=args.seed)
+    mutator = gentrio(
+        genomeseqs, outstreams, ninh=args.inherited, ndenovo=args.de_novo,
+        seed=args.seed, logstream=args.logfile
+    )
 
     timer.start('mutate')
-    print('[kevlar::gentrio] Generating and applying mutations...', end='',
+    print('[kevlar::gentrio] Begin generating and applying mutations:',
           file=sys.stderr)
     for variant in mutator:
         if vcfout:
             print(variant.vcf, file=vcfout)
     elapsed = timer.stop('mutate')
-    print('done! ({:.3f} seconds elapsed)'.format(elapsed), file=sys.stderr)
+    print('[kevlar::gentrio] Done applying mutations! ', end='',
+          file=sys.stderr)
+    print('({:.3f} seconds elapsed)'.format(elapsed), file=sys.stderr)
 
     for outstream in outstreams:
         outstream.close()
