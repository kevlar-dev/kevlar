#!/usr/bin/env python
#
# -----------------------------------------------------------------------------
# Copyright (c) 2016 The Regents of the University of California
#
# This file is part of kevlar (http://github.com/dib-lab/kevlar) and is
# licensed under the MIT license: see LICENSE.
# -----------------------------------------------------------------------------

# Core libraries
import builtins
from collections import namedtuple
from gzip import open as gzopen
from os import makedirs
from os.path import dirname
import re
import sys

# Third-party libraries
import khmer
import screed

# Internal modules
from kevlar import seqio
from kevlar import overlap
from kevlar import sketch
from kevlar import vcf
from kevlar.mutablestring import MutableString
from kevlar.readgraph import ReadGraph
from kevlar.seqio import parse_augmented_fastx, print_augmented_fastx
from kevlar.seqio import parse_partitioned_reads, parse_single_partition
from kevlar.variantset import VariantSet
from kevlar.timer import Timer

# Subcommands and command-line interface
from kevlar import dump
from kevlar import novel
from kevlar import filter
from kevlar import augment
from kevlar import mutate
from kevlar import assemble
from kevlar import count
from kevlar import effcount
from kevlar import partition
from kevlar import localize
from kevlar import call
from kevlar import alac
from kevlar import simplex
<<<<<<< HEAD
from kevlar import simlike
=======
from kevlar import split
>>>>>>> cd793d85
from kevlar import gentrio
from kevlar import cli

# C extensions
from kevlar.alignment import contig_align as align
import kevlar.assembly

from kevlar._version import get_versions
__version__ = get_versions()['version']
del get_versions


def open(filename, mode):
    if mode not in ['r', 'w']:
        raise ValueError('invalid mode "{}"'.format(mode))
    if filename in ['-', None]:
        filehandle = sys.stdin if mode == 'r' else sys.stdout
        return filehandle
    openfunc = builtins.open
    if filename.endswith('.gz'):
        openfunc = gzopen
        mode += 't'
    return openfunc(filename, mode)


def mkdirp(path, trim=False):
    outdir = dirname(path) if trim else path
    makedirs(outdir, exist_ok=True)
    return outdir


def revcom(seq):
    return screed.dna.reverse_complement(str(seq))


def revcommin(seq):
    rc = revcom(seq)
    minseq = sorted((seq, rc))[0]
    return minseq


def same_seq(seq1, seq2, seq2revcom=None):
    if seq2revcom is None:
        seq2revcom = revcom(seq2)
    return seq1 == seq2 or seq1 == seq2revcom


def to_gml(graph, outfilename, logfile=sys.stderr):
    """Write the given read graph to a GML file."""
    if not outfilename.endswith('.gml'):
        print('[kevlar] WARNING: GML files usually need extension .gml',
              file=logfile)
    networkx.write_gml(graph, outfilename)
    message = '[kevlar] graph written to {}'.format(args.gml)
    print(message, file=logfile)


def multi_file_iter_screed(filenames):
    for filename in filenames:
        for record in screed.open(filename):
            yield record


def multi_file_iter_khmer(filenames):
    for filename in filenames:
        for record in khmer.ReadParser(filename):
            yield record


def clean_subseqs(sequence, ksize):
    for subseq in re.split('[^ACGT]', sequence):
        if len(subseq) >= ksize:
            yield subseq


def vcf_header(outstream, version='4.2', source='kevlar', infoheader=False):
    print('##fileFormat=VCFv', version, sep='', file=outstream)
    print('##source=', source, sep='', file=outstream)
    if infoheader:
        print('##INFO=<GT,Number=3,Type=String,Description="Genotypes of each '
              'individual in the trio (proband, mother, father)">',
              file=outstream)
    print('##INFO=<VW,Number=1,Type=String,Description="Genomic interval '
          'bounding all k-mers that contain the alternate allele">',
          file=outstream)
    print('##INFO=<RW,Number=1,Type=String,Description="Genomic interval '
          'bounding all k-mers that contain the reference allele">',
          file=outstream)
    print('#CHROM', 'POS', 'ID', 'REF', 'ALT', 'QUAL', 'FILTER', 'INFO',
          sep='\t', file=outstream)


KmerOfInterest = namedtuple('KmerOfInterest', 'sequence offset abund')<|MERGE_RESOLUTION|>--- conflicted
+++ resolved
@@ -46,11 +46,8 @@
 from kevlar import call
 from kevlar import alac
 from kevlar import simplex
-<<<<<<< HEAD
 from kevlar import simlike
-=======
 from kevlar import split
->>>>>>> cd793d85
 from kevlar import gentrio
 from kevlar import cli
 
