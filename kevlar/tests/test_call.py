--- conflicted
+++ resolved
@@ -118,17 +118,7 @@
 
     out, err = capsys.readouterr()
     print(out)
-<<<<<<< HEAD
-    cigars = list()
-    for line in out.strip().split('\n'):
-        cigarmatch = re.search('CIGAR=([^;\n]+)', line)
-        if cigarmatch:
-            cigar = cigarmatch.group(1)
-            cigars.append(cigar)
-    assert cigar in cigars
-=======
     assert 'GC=' not in out
->>>>>>> 5b663588
 
 
 def test_snv_obj():
